--- conflicted
+++ resolved
@@ -2,9 +2,5 @@
 conda install numpy scipy matplotlib
 conda install -c conda-forge pbzip2 pydrive
 conda install pillow tqdm
-<<<<<<< HEAD
-conda install pytorch torchvision -c pytorch
 pip install GPUtil
-=======
-conda install pytorch torchvision cudatoolkit=9.0 -c pytorch
->>>>>>> d6ccbc92
+conda install pytorch torchvision cudatoolkit=9.0 -c pytorch